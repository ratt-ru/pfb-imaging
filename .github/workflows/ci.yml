--- conflicted
+++ resolved
@@ -93,11 +93,7 @@
           python-version: ${{ matrix.python-version}}
 
       - name: Install poetry
-<<<<<<< HEAD
-        uses: abatilo/actions-poetry@v3
-=======
         uses: abatilo/actions-poetry@v4
->>>>>>> 84fdb29d
         with:
           poetry-version: ${{ env.POETRY_VERSION }}
 
@@ -167,11 +163,7 @@
           python-version: "3.10"
 
       - name: Install poetry
-<<<<<<< HEAD
-        uses: abatilo/actions-poetry@v3
-=======
         uses: abatilo/actions-poetry@v4
->>>>>>> 84fdb29d
         with:
           poetry-version: ${{ env.POETRY_VERSION }}
 
@@ -185,11 +177,7 @@
         run: poetry build
 
       - name: Publish distribution to PyPI
-<<<<<<< HEAD
-        uses: pypa/gh-action-pypi-publish@v1.12.2
-=======
         uses: pypa/gh-action-pypi-publish@v1.12.4
->>>>>>> 84fdb29d
         with:
           user: __token__
           password: ${{ secrets.PYPI_API_TOKEN }}
