--- conflicted
+++ resolved
@@ -38,16 +38,6 @@
                 "@test_ci"
             ]
 
-
-# If scabha is not pre-installed, add to requirements
-# This is just a transitionary hack: next release of stimela will include scabha,
-# so when that happens, we just add a stimela>=2 dependency at the top, and don't bother with this
-# try:
-#     import scabha
-# except ImportError:
-#     requirements.append('scabha')
-
-
 setup(
      name='pfb-clean',
      version=pfb.__version__,
@@ -69,11 +59,7 @@
          "Topic :: Scientific/Engineering :: Astronomy",
      ],
      entry_points={'console_scripts':[
-<<<<<<< HEAD
         'pfb = pfb.workers.main:cli'
-=======
-        'pfb = pfb.workers.main:cli',
->>>>>>> e25e306d
         ]
      }
 
