--- conflicted
+++ resolved
@@ -41,10 +41,6 @@
 matplotlib = ">=3.9.2"
 rich = ">=13.0.0"
 tart2ms = "*"
-<<<<<<< HEAD
-
-=======
->>>>>>> 84fdb29d
 
 [tool.poetry.scripts]
 pfb = "pfb.workers.main:cli"
