--- conflicted
+++ resolved
@@ -28,11 +28,7 @@
 Click = ">=8.1"
 ducc0 = ">=0.35.0"
 sympy = ">=1.13"
-<<<<<<< HEAD
-stimela = { git = "https://github.com/caracal-pipeline/stimela.git", branch = "master" }
-=======
 stimela = ">=2.0.1.1"
->>>>>>> e50bebc1
 streamjoy = ">=0.0.8"
 dask = ">=2023.1.1, <2024.11.0"
 codex-africanus = {extras = ["dask", "scipy", "astropy", "python-casacore"], version = ">=0.4.1"}
