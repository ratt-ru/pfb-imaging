--- conflicted
+++ resolved
@@ -282,11 +282,6 @@
     # dask.visualize(writes, filename=basename +
     #                '_writes_I_graph.pdf', optimize_graph=False)
 
-<<<<<<< HEAD
-    # import pdb; pdb.set_trace()
-    with compute_context(opts.scheduler, opts.output_filename+'_init'):
-        dask.compute(writes, optimize_graph=False)
-=======
     with compute_context(opts.scheduler, basename+'_init'):
         dask.compute(writes, optimize_graph=False)
 
@@ -294,6 +289,5 @@
         from distributed import get_client
         client = get_client()
         client.close()
->>>>>>> 2432997e
 
     print("All done here.", file=log)