# flake8: noqa
from contextlib import ExitStack
from pfb.workers.main import cli
import click
from omegaconf import OmegaConf
import pyscilog
pyscilog.init('pfb')
log = pyscilog.get_logger('DEGRID')


from scabha.schema_utils import clickify_parameters
from pfb.parser.schemas import schema

# create default parameters from schema
defaults = {}
for key in schema.degrid["inputs"].keys():
    defaults[key] = schema.degrid["inputs"][key]["default"]

@cli.command(context_settings={'show_default': True})
@clickify_parameters(schema.degrid)
def degrid(**kw):
    '''
    Predict model visibilities to measurement sets.
    '''
    defaults.update(kw)
    opts = OmegaConf.create(defaults)
    import time
    timestamp = time.strftime("%Y%m%d-%H%M%S")
    pyscilog.log_to_file(f'degrid_{timestamp}.log')

    from daskms.fsspec_store import DaskMSStore
    msstore = DaskMSStore(opts.ms.rstrip('/'))
    ms = msstore.fs.glob(opts.ms.rstrip('/'))
    try:
        assert len(ms) > 0
        opts.ms = list(map(msstore.fs.unstrip_protocol, ms))
    except:
        raise ValueError(f"No MS at {opts.ms}")

    OmegaConf.set_struct(opts, True)

    if opts.product.upper() not in ["I"]:
                                    # , "Q", "U", "V", "XX", "YX", "XY",
                                    # "YY", "RR", "RL", "LR", "LL"]:
        raise NotImplementedError(f"Product {opts.product} not yet supported")

    with ExitStack() as stack:
        from pfb import set_client
        opts = set_client(opts, stack, log, scheduler=opts.scheduler)

        # TODO - prettier config printing
        print('Input Options:', file=log)
        for key in opts.keys():
            print('     %25s = %s' % (key, opts[key]), file=log)

        return _degrid(**opts)

def _degrid(**kw):
    opts = OmegaConf.create(kw)
    from omegaconf import ListConfig
    if not isinstance(opts.ms, list) and not isinstance(opts.ms, ListConfig) :
        opts.ms = [opts.ms]
    OmegaConf.set_struct(opts, True)

    import numpy as np
    from pfb.utils.misc import construct_mappings
    import dask
    from dask.distributed import performance_report
    from dask.graph_manipulation import clone
    from daskms.experimental.zarr import xds_from_zarr
    from daskms import xds_from_storage_ms as xds_from_ms
    from daskms import xds_from_storage_table as xds_from_table
    from daskms import xds_to_storage_table as xds_to_table
    import dask.array as da
    from africanus.constants import c as lightspeed
    from africanus.gridding.wgridder.dask import model as im2vis
    from pfb.operators.gridder import comps2vis, _comps2vis_impl
    from pfb.utils.fits import load_fits, data_from_header
    from astropy.io import fits
    from pfb.utils.misc import compute_context
    import xarray as xr
    import sympy as sm
    from sympy.utilities.lambdify import lambdify
    from sympy.parsing.sympy_parser import parse_expr
<<<<<<< HEAD

    basename = f'{opts.output_filename}_{opts.product.upper()}'
    mds_name = f'{basename}_{opts.postfix}.coeffs.zarr'
    mds = xds_from_zarr(mds_name)[0]

=======

    mds = xds_from_zarr(opts.mds)[0]

>>>>>>> 2d462b1e
    # grid spec
    cell_rad = mds.cell_rad_x
    cell_deg = np.rad2deg(cell_rad)
    nx = mds.npix_x
    ny = mds.npix_y
    x0 = mds.center_x
    y0 = mds.center_y
    radec = (mds.ra, mds.dec)

    # model func
<<<<<<< HEAD
    ref_freq = mds.ref_freq
    ref_time = mds.ref_time
=======
>>>>>>> 2d462b1e
    params = sm.symbols(('t','f'))
    params += sm.symbols(tuple(mds.params.values))
    symexpr = parse_expr(mds.parametrisation)
    modelf = lambdify(params, symexpr)
<<<<<<< HEAD
=======
    texpr = parse_expr(mds.texpr)
    tfunc = lambdify(params[0], texpr)
    fexpr = parse_expr(mds.fexpr)
    ffunc = lambdify(params[1], fexpr)


>>>>>>> 2d462b1e
    # signature (t, f, *params) with
    # t = utime/ref_time
    # f = freq/ref_freq


    group_by = ['FIELD_ID', 'DATA_DESC_ID', 'SCAN_NUMBER']

    print('Constructing mapping', file=log)
    row_mapping, freq_mapping, time_mapping, \
        freqs, utimes, ms_chunks, gain_chunks, radecs, \
        chan_widths, uv_max, antpos, poltype = \
            construct_mappings(opts.ms,
                               None,
                               ipi=opts.integrations_per_image,
                               cpi=opts.channels_per_image)


    print("Computing model visibilities", file=log)
    writes = []
    # avoid reading these more than once
    coeffs = mds.coefficients.values
    locx = mds.location_x.values
    locy = mds.location_y.values
    for ms in opts.ms:
        xds = xds_from_ms(ms,
                          chunks=ms_chunks[ms],
                          group_cols=group_by)

        out_data = []
        for ds in xds:
            # TODO - rephase if fields don't match
            # radec = radecs[ms][idt]
            # if not np.array_equal(radec, field.PHASE_DIR.data.squeeze()):
            #     continue
            fid = ds.FIELD_ID
            ddid = ds.DATA_DESC_ID
            scanid = ds.SCAN_NUMBER
            idt = f"FIELD{fid}_DDID{ddid}_SCAN{scanid}"

            # time <-> row mapping
            utime = da.from_array(utimes[ms][idt],
                                  chunks=opts.integrations_per_image)
            tidx = da.from_array(time_mapping[ms][idt]['start_indices'],
                                 chunks=1)
            tcnts = da.from_array(time_mapping[ms][idt]['counts'],
                                  chunks=1)
<<<<<<< HEAD

            ridx = da.from_array(row_mapping[ms][idt]['start_indices'],
                                 chunks=opts.integrations_per_image)
            rcnts = da.from_array(row_mapping[ms][idt]['counts'],
                                  chunks=opts.integrations_per_image)

=======

            ridx = da.from_array(row_mapping[ms][idt]['start_indices'],
                                 chunks=opts.integrations_per_image)
            rcnts = da.from_array(row_mapping[ms][idt]['counts'],
                                  chunks=opts.integrations_per_image)

>>>>>>> 2d462b1e
            # freq <-> band mapping
            freq = da.from_array(freqs[ms][idt],
                                 chunks=opts.channels_per_image)
            fidx = da.from_array(freq_mapping[ms][idt]['start_indices'],
                                 chunks=1)
            fcnts = da.from_array(freq_mapping[ms][idt]['counts'],
                                  chunks=1)

            # number of chunks need to math in mapping and coord
            ntime_out = len(tidx.chunks[0])
            assert len(utime.chunks[0]) == ntime_out
            nfreq_out = len(fidx.chunks[0])
            assert len(freq.chunks[0]) == nfreq_out
            # and they need to match the number of row chunks
<<<<<<< HEAD
            uvw = ds.UVW.data
=======
            uvw = clone(ds.UVW.data)
>>>>>>> 2d462b1e
            assert len(uvw.chunks[0]) == len(tidx.chunks[0])

            vis = comps2vis(uvw,
                            utime,
                            freq,
                            ridx, rcnts,
                            tidx, tcnts,
                            fidx, fcnts,
                            coeffs,
                            locx, locy,
                            modelf,
<<<<<<< HEAD
                            ref_time,
                            ref_freq,
=======
                            tfunc,
                            ffunc,
>>>>>>> 2d462b1e
                            nx, ny,
                            cell_rad, cell_rad,
                            x0=x0, y0=y0,
                            nthreads=opts.nvthreads,
                            epsilon=opts.epsilon,
                            do_wgridding=opts.do_wgridding)

            # convert to single precision to write to MS
            vis = vis.astype(np.complex64)

            if opts.accumulate:
                vis += getattr(ds, opts.model_column).data

            out_ds = ds.assign(**{opts.model_column:
                                 (("row", "chan", "corr"), vis)})
            out_data.append(out_ds)

        writes.append(xds_to_table(out_data, ms,
                                   columns=[opts.model_column],
                                   rechunk=True))

    # dask.visualize(writes, color="order", cmap="autumn",
    #                node_attr={"penwidth": "4"},
    #                filename=opts.output_filename + '_degrid_writes_I_ordered_graph.pdf',
    #                optimize_graph=False)
    # dask.visualize(writes, filename=opts.output_filename +
    #                '_degrid_writes_I_graph.pdf', optimize_graph=False)

    with compute_context(opts.scheduler, opts.mds+'_degrid'):
        dask.compute(writes, optimize_graph=False)

    if opts.scheduler=='distributed':
        from distributed import get_client
        client = get_client()
        client.close()

    print("All done here.", file=log)
<|MERGE_RESOLUTION|>--- conflicted
+++ resolved
@@ -82,17 +82,9 @@
     import sympy as sm
     from sympy.utilities.lambdify import lambdify
     from sympy.parsing.sympy_parser import parse_expr
-<<<<<<< HEAD
-
-    basename = f'{opts.output_filename}_{opts.product.upper()}'
-    mds_name = f'{basename}_{opts.postfix}.coeffs.zarr'
-    mds = xds_from_zarr(mds_name)[0]
-
-=======
 
     mds = xds_from_zarr(opts.mds)[0]
 
->>>>>>> 2d462b1e
     # grid spec
     cell_rad = mds.cell_rad_x
     cell_deg = np.rad2deg(cell_rad)
@@ -103,24 +95,16 @@
     radec = (mds.ra, mds.dec)
 
     # model func
-<<<<<<< HEAD
-    ref_freq = mds.ref_freq
-    ref_time = mds.ref_time
-=======
->>>>>>> 2d462b1e
     params = sm.symbols(('t','f'))
     params += sm.symbols(tuple(mds.params.values))
     symexpr = parse_expr(mds.parametrisation)
     modelf = lambdify(params, symexpr)
-<<<<<<< HEAD
-=======
     texpr = parse_expr(mds.texpr)
     tfunc = lambdify(params[0], texpr)
     fexpr = parse_expr(mds.fexpr)
     ffunc = lambdify(params[1], fexpr)
 
 
->>>>>>> 2d462b1e
     # signature (t, f, *params) with
     # t = utime/ref_time
     # f = freq/ref_freq
@@ -167,21 +151,12 @@
                                  chunks=1)
             tcnts = da.from_array(time_mapping[ms][idt]['counts'],
                                   chunks=1)
-<<<<<<< HEAD
 
             ridx = da.from_array(row_mapping[ms][idt]['start_indices'],
                                  chunks=opts.integrations_per_image)
             rcnts = da.from_array(row_mapping[ms][idt]['counts'],
                                   chunks=opts.integrations_per_image)
 
-=======
-
-            ridx = da.from_array(row_mapping[ms][idt]['start_indices'],
-                                 chunks=opts.integrations_per_image)
-            rcnts = da.from_array(row_mapping[ms][idt]['counts'],
-                                  chunks=opts.integrations_per_image)
-
->>>>>>> 2d462b1e
             # freq <-> band mapping
             freq = da.from_array(freqs[ms][idt],
                                  chunks=opts.channels_per_image)
@@ -196,11 +171,7 @@
             nfreq_out = len(fidx.chunks[0])
             assert len(freq.chunks[0]) == nfreq_out
             # and they need to match the number of row chunks
-<<<<<<< HEAD
-            uvw = ds.UVW.data
-=======
             uvw = clone(ds.UVW.data)
->>>>>>> 2d462b1e
             assert len(uvw.chunks[0]) == len(tidx.chunks[0])
 
             vis = comps2vis(uvw,
@@ -212,13 +183,8 @@
                             coeffs,
                             locx, locy,
                             modelf,
-<<<<<<< HEAD
-                            ref_time,
-                            ref_freq,
-=======
                             tfunc,
                             ffunc,
->>>>>>> 2d462b1e
                             nx, ny,
                             cell_rad, cell_rad,
                             x0=x0, y0=y0,
