inputs:
  ms:
    dtype: List[str]
    required: true
    abbreviation: ms
    info:
      Path to measurement set
  scans:
    dtype: List[int]
    info:
      List of SCAN_NUMBERS to image. Defaults to all.
      Input as string eg. '[0,2]' if running from CLI
  ddids:
    dtype: List[int]
    info:
      List of DATA_DESC_ID's to images. Defaults to all.
      Input as string eg. '[0,1]' if running from CLI
  fields:
    dtype: List[int]
    info:
      List of FIELD_ID's to image. Defaults to all.
      Input as string eg. '[0,1,2]' if running from CLI
  freq_range:
    dtype: str
    info:
<<<<<<< HEAD
      Basename of output
  scans:
    dtype: List[int]
    info:
      List of SCAN_NUMBERS to image. Defaults to all.
      Input as string eg. '[0,2]' if running from CLI
  ddids:
    dtype: List[int]
    info:
      List of DATA_DESC_ID's to images. Defaults to all.
      Input as string eg. '[0,1]' if running from CLI
  fields:
    dtype: List[int]
    info:
      List of FIELD_ID's to image. Defaults to all.
      Input as string eg. '[0,1,2]' if running from CLI
=======
      Frequency range to image in Hz.
      Specify as a string with colon delimiter eg. '1e9:1.1e9'
>>>>>>> 2d462b1e
  overwrite:
    dtype: bool
    default: false
    info:
      Allow overwrite of output xds
  radec:
    dtype: Optional[List[any]]
    info:
      Rephase all images to this radec specified in radians
  data_column:
    dtype: str
    default: DATA
    abbreviation: dc
    info:
      Data column to image. Must be the same across MSs
  weight_column:
    dtype: str
    abbreviation: wc
    info:
      Column containing natural weights. Must be the same across MSs
  sigma_column:
    dtype: str
    abbreviation: sc
    info:
      Column containing standard devations.
      Will be used to initialise natural weights if detected.
      Must be the same across MSs
  flag_column:
    dtype: str
    default: FLAG
    abbreviation: fc
    info:
      Column containing data flags. Must be the same across MSs
  gain_table:
    dtype: List[str]
    info:
      Path to Quartical gain table containing NET gains.
      There must be a table for each MS and glob(ms) and glob(gt) should match up
  gain_term:
    dtype: str
    default: NET
    info:
      Which gain term to use. Default is NET
  integrations_per_image:
    dtype: int
    abbreviation: ipi
    default: -1
    info:
      Number of time integrations per image.
      Default (-1, 0, None) -> dataset per scan.
  channels_per_image:
    dtype: int
    abbreviation: cpi
    default: -1
    info:
      Number of channels per image.
      Default (-1, 0, None) -> dataset per spw.
  precision:
    dtype: str
    default: double
    choices:
      - single
      - double
    info:
      Gridding precision
  bda_decorr:
    dtype: float
    default: 1.0
    info:
      BDA decorrelation factor.
      Only has an effect if less than one
  beam_model:
    dtype: str
    info:
      Beam model to use
  max_field_of_view:
    dtype: float
    abbreviation: fov
    default: 3.0
    info:
      Field of view in degrees
  chan_average:
    dtype: int
    default: 1
    info:
      Average this number if channels together

  _include:
    - dist.yml
    - out.yml

outputs:
    {}<|MERGE_RESOLUTION|>--- conflicted
+++ resolved
@@ -23,27 +23,8 @@
   freq_range:
     dtype: str
     info:
-<<<<<<< HEAD
-      Basename of output
-  scans:
-    dtype: List[int]
-    info:
-      List of SCAN_NUMBERS to image. Defaults to all.
-      Input as string eg. '[0,2]' if running from CLI
-  ddids:
-    dtype: List[int]
-    info:
-      List of DATA_DESC_ID's to images. Defaults to all.
-      Input as string eg. '[0,1]' if running from CLI
-  fields:
-    dtype: List[int]
-    info:
-      List of FIELD_ID's to image. Defaults to all.
-      Input as string eg. '[0,1,2]' if running from CLI
-=======
       Frequency range to image in Hz.
       Specify as a string with colon delimiter eg. '1e9:1.1e9'
->>>>>>> 2d462b1e
   overwrite:
     dtype: bool
     default: false
