--- conflicted
+++ resolved
@@ -7,11 +7,8 @@
 from daskms import xds_from_ms, xds_from_table, xds_to_table, Dataset
 from pyrap.tables import table
 from numpy.testing import assert_array_equal
-<<<<<<< HEAD
 from time import time
-=======
 from astropy.wcs import WCS
->>>>>>> 13dea6aa
 
 @njit(parallel=True, nogil=True, cache=True, fastmath=True, inline='always')
 def freqmul(A, x):
@@ -126,11 +123,7 @@
         data = np.where(~flags, data, 0.0j)
         weight = np.where(~flags, weight, 0.0)
         nrow = np.sum(~flags)
-<<<<<<< HEAD
         freq = xds_from_table(ms_name + '::SPECTRAL_WINDOW')[0].CHAN_FREQ.data.compute().squeeze()
-=======
-        freq = xds_from_table(ms_name + '::SPECTRAL_WINDOW')[0].CHAN_FREQ.data.compute()
->>>>>>> 13dea6aa
         if freqp is not None:
             try:
                 assert np.array_equal(freqp, freq)
